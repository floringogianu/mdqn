game: "MiniGrid-SimpleCrossingS9N1-v0"
# either an int or a number of random seeds, ex.: r10 or r5
# if seed: null then we train and test on all mdps.
seed: r5

train_steps: 2_000_000
test_steps: 30000
test_render: no

lr: 0.001
gamma: 0.92
double: True
start_learning: 10_000
update_freq: 4
target_update: 500

estimator:
  lin_size: 64
  ff: true

er:
<<<<<<< HEAD
  priority: tde
  alpha: .95  # when this field is not None a PER is built.
=======
  priority: tde  # uni, tde, var
  alpha: 0.95  # when this field is not None a PER is built.
>>>>>>> 37e87a06
  beta: null
  capacity: 100_000
  batch_size: 32
  hist_len: 3
  async_memory: no

exploration:
  name: linear
  start: 1.0
  end: 0.1
  steps: 100_000

device: cuda<|MERGE_RESOLUTION|>--- conflicted
+++ resolved
@@ -19,13 +19,8 @@
   ff: true
 
 er:
-<<<<<<< HEAD
-  priority: tde
-  alpha: .95  # when this field is not None a PER is built.
-=======
   priority: tde  # uni, tde, var
   alpha: 0.95  # when this field is not None a PER is built.
->>>>>>> 37e87a06
   beta: null
   capacity: 100_000
   batch_size: 32
