--- conflicted
+++ resolved
@@ -262,43 +262,6 @@
         loss.backward()
         self.update_estimator()
 
-<<<<<<< HEAD
-    def __get_dqn_loss(self, batch):
-        batch, boot_masks = batch
-        bsz, bsz_ = batch[0].shape[0], batch[3].shape[0]
-        batch = [el.to(self.device) for el in batch]
-        boot_masks.to(self.device)
-        # pass through the feature extractor and replace states
-        # with features. Also pass next_states once more if Double-DQN.
-        if self.estimator.has_feature_extractor:
-            online = self.estimator.feature_extractor
-            target = self.target_estimator.feature_extractor
-            batch[0] = online(batch[0]).view(bsz, -1)
-            # if self.is_double:
-            #     with torch.no_grad():
-            #         features_ = online(batch[3])
-            batch[3] = target(batch[3]).view(bsz_, -1)
-        # split batch in mini-batches for each ensemble component.
-        # because now state and state_ have differen dimensions we cannot do:
-        # batches = [[el[bm] for el in batch] for bm in boot_masks]
-        # instead we mask the bootmask too... :(
-        batches = []
-        for mid, bmask in enumerate(boot_masks):
-            if bmask.sum() > 0:
-                batches.append(
-                    (
-                        mid,
-                        [
-                            batch[0][bmask],
-                            batch[1][bmask],
-                            batch[2][bmask],
-                            batch[3][bmask[batch[4].squeeze()]],
-                            batch[4][bmask],
-                        ],
-                        bmask[batch[4].squeeze()],
-                    )
-                )
-=======
     def __get_categorical(self, batches, boot_masks):
         bsz = boot_masks.shape[1]
 
@@ -327,7 +290,6 @@
 
     def __get_dqn_loss(self, batches, boot_masks):
         bsz = boot_masks.shape[1]
->>>>>>> 37e87a06
 
         # Gather the losses for each batch and ensemble component. We use
         # partial application to set which ensemble component gets trained.
